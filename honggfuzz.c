/*
 *
 * honggfuzz - the main file
 * -----------------------------------------
 *
 * Author:
 * Robert Swiecki <swiecki@google.com>
 * Felix Gröbert <groebert@google.com>
 *
 * Copyright 2010-2015 by Google Inc. All Rights Reserved.
 *
 * Licensed under the Apache License, Version 2.0 (the "License"); you may
 * not use this file except in compliance with the License. You may obtain
 * a copy of the License at
 *
 * http://www.apache.org/licenses/LICENSE-2.0
 *
 * Unless required by applicable law or agreed to in writing, software
 * distributed under the License is distributed on an "AS IS" BASIS,
 * WITHOUT WARRANTIES OR CONDITIONS OF ANY KIND, either express or
 * implied. See the License for the specific language governing
 * permissions and limitations under the License.
 *
 */

#include <getopt.h>
#include <stdio.h>
#include <stdlib.h>
#include <string.h>
#include <time.h>
#include <unistd.h>

#include "common.h"
#include "log.h"
#include "files.h"
#include "fuzz.h"
#include "util.h"

#define AB ANSI_BOLD
#define AC ANSI_CLEAR
#define ANSI_BOLD "\033[1m"
#define ANSI_CLEAR "\033[0m"

static bool checkFor_FILE_PLACEHOLDER(char **args)
{
    for (int x = 0; args[x]; x++) {
        if (strstr(args[x], _HF_FILE_PLACEHOLDER))
            return true;
    }
    return false;
}

static void usage(bool exit_success)
{
    /*  *INDENT-OFF* */
    printf(AB PROG_NAME " version " PROG_VERSION " by " PROG_AUTHORS AC "\n");
    printf("%s",
           " [" AB "-f val" AC "] : input file corpus directory\n"
           "            (or a path to a single input file)\n"
           " [" AB "-h" AC "]     : this help\n"
           " [" AB "-q" AC "]     : null-ify children's stdin, stdout, stderr; make them quiet\n"
           "            (default: " AB "false" AC ")\n"
           " [" AB "-s" AC "]     : provide fuzzing input on STDIN, instead of a file argument\n"
           "            (default: " AB "false" AC ")\n"
           " [" AB "-u" AC "]     : save unique test-cases only, otherwise (if not used) append\n"
           "            current timestamp to the output filenames (default: " AB "false" AC ")\n"
           " [" AB "-v" AC "]     : display simple log messages on stdout instead of using ANSI\n"
           "            console (default: " AB "false" AC ")\n"
#if defined(_HF_ARCH_LINUX)
           " [" AB "-V" AC "]     : enable crashes verifier (default: " AB "false" AC ")\n"
#endif
           " [" AB "-d val" AC "] : debug level (0 - FATAL ... 4 - DEBUG), (default: '" AB "3" AC
           "' [INFO])\n"
           " [" AB "-e val" AC "] : file extension (e.g. 'swf'), (default: '" AB "fuzz" AC "')\n"
           " [" AB "-W val" AC "] : Workspace directory to save crashes & runtime files\n"
           "            (default: current '.')\n"
           " [" AB "-r val" AC "] : flip rate, (default: '" AB "0.001" AC "')\n"
           " [" AB "-w val" AC "] : wordlist, (default: empty) [tokens delimited by NUL-bytes]\n"
           " [" AB "-B val" AC "] : stackhashes blacklist file (one entry per line)\n"      
           " [" AB "-c val" AC "] : external command modifying the input corpus of files,\n"
           "            instead of -r/-m (default: " AB "none" AC ")\n"
           " [" AB "-t val" AC "] : timeout (in secs), (default: '" AB "3" AC "' [0 - no timeout])\n"
           " [" AB "-a val" AC "] : address limit (from si.si_addr) below which crashes\n"
           "            are not reported, (default: '" AB "0" AC "' [suggested: 65535])\n"
           " [" AB "-n val" AC "] : number of concurrent fuzzing threads, (default: '" AB "2" AC "')\n"
           " [" AB "-N val" AC "] : number of fuzzing mutations, (default: '" AB "0" AC "' [infinite])\n"
           " [" AB "-l val" AC "] : per process memory limit in MiB, (default: '" AB "0" AC "' [no limit])\n"
           " [" AB "-R val" AC "] : write report to this file, (default: '" AB _HF_REPORT_FILE AC "')\n"
           " [" AB "-F val" AC "] : Maximal size of files created by the fuzzer (default '" AB "1048576" AC "')\n"
           " [" AB "-E val" AC "] : Pass this environment variable (default '" AB "empty" AC "')\n"
           "            can be used multiple times\n"
#if defined(_HF_ARCH_LINUX)
           " [" AB "-p val" AC "] : [Linux] attach to a pid (and its thread group), instead of \n"
           "            monitoring a previously created process, (default: '" AB "0" AC "' [none])\n"
           " [" AB "-LR" AC "]    : [Linux] Don't disable ASLR randomization, might be useful with MSAN\n"
           " [" AB "-LU" AC "]    : [Linux] Report MSAN's UMRS (uninitialized memory access)\n"
           " [" AB "-o val" AC "] : [Linux] cut-off address, don't record branches above that address\n"
           " [" AB "-D val" AC "] : [Linux] create a file dynamically with Linux perf counters,\n"
           "            can be used with or without the '-f' flag (initial file contents)\n"
           "            (default: " AB "none" AC ")\n"
           "            Available counters: \n"
           "               " AB "'i' " AC "- PERF_COUNT_HW_INSTRUCTIONS (total IPs)\n"
           "               " AB "'b' " AC "- PERF_COUNT_HW_BRANCH_INSTRUCTIONS (total jumps/calls)\n"
           "               " AB "'p' " AC "- PERF_SAMPLE_IP (unique code blocks)\n"
           "                     (newer Intel CPUs only)\n"
           "               " AB "'e' " AC "- PERF_SAMPLE_IP/PERF_SAMPLE_ADDR (unique branch edges)\n"
           "                     (newer Intel CPUs only)\n"
           "               " AB "'f' " AC "- Custom counter (see the interceptor/ directory for examples)\n"
#endif /* defined(_HF_ARCH_LINUX) */
           "\nExamples:\n"
           " Run the binary over a mutated file chosen from the directory:\n"
           AB "  " PROG_NAME " -f input_dir -- /usr/bin/tiffinfo -D " _HF_FILE_PLACEHOLDER AC "\n"
           " As above, provide input over STDIN:\n"
           AB "  " PROG_NAME " -f input_dir -s -- /usr/bin/djpeg\n" AC
#if defined(_HF_ARCH_LINUX)
           " Run the binary over a dynamic file, maximize total no. of instructions:\n"
           AB "  " PROG_NAME " -Di -- /usr/bin/tiffinfo -D " _HF_FILE_PLACEHOLDER AC "\n"
           " Run the binary over a dynamic file, maximize total no. of branches:\n"
           AB "  " PROG_NAME " -Db -- /usr/bin/tiffinfo -D " _HF_FILE_PLACEHOLDER AC "\n"
           " Run the binary over a dynamic file, maximize unique code blocks (coverage):\n"
           AB "  " PROG_NAME " -Dp -- /usr/bin/tiffinfo -D " _HF_FILE_PLACEHOLDER AC "\n"
           " Run the binary over a dynamic file, maximize unique branches (edges):\n"
           AB "  " PROG_NAME " -De -- /usr/bin/tiffinfo -D " _HF_FILE_PLACEHOLDER AC "\n"
           " Run the binary over a dynamic file, maximize custom counters (experimental):\n"
           AB "  " PROG_NAME " -Df -- /usr/bin/tiffinfo -D " _HF_FILE_PLACEHOLDER AC "\n"
#endif /* defined(_HF_ARCH_LINUX) */
          );
    /*  *INDENT-ON* */

    if (exit_success) {
        exit(EXIT_SUCCESS);
    } else {
        exit(EXIT_FAILURE);
    }
}

int main(int argc, char **argv)
{
    int c;
    int ll = l_INFO;
    honggfuzz_t hfuzz = {
        .cmdline = NULL,
        .inputFile = NULL,
        .nullifyStdio = false,
        .useScreen = true,
        .fuzzStdin = false,
        .saveUnique = false,
        .useVerifier = false,
        .fileExtn = "fuzz",
        .workDir = ".",
        .flipRate = 0.001f,
        .externalCommand = NULL,
        .dictionaryFile = NULL,
        .dictionary = NULL,
        .dictionaryCnt = 0,
        .blacklistFile = NULL,
        .blacklistCnt = 0,
        .blacklist = NULL,
        .maxFileSz = (1024 * 1024),
        .tmOut = 3,
        .mutationsMax = 0,
        .threadsFinished = 0,
        .threadsMax = 2,
        .ignoreAddr = NULL,
        .reportFile = NULL,
        .asLimit = 0ULL,
        .files = NULL,
        .fileCnt = 0,
        .pid = 0,
        .envs = {[0 ... (ARRAYSIZE(hfuzz.envs) - 1)] = NULL,},

        .timeStart = time(NULL),
        .mutationsCnt = 0,
        .crashesCnt = 0,
        .uniqueCrashesCnt = 0,
        .blCrashesCnt = 0,
        .timeoutedCnt = 0,

        .dynFileMethod = _HF_DYNFILE_NONE,
        .dynamicFileBest = NULL,
        .dynamicFileBestSz = 1,
        .hwCnts = {
                   .cpuInstrCnt = 0ULL,
                   .cpuBranchCnt = 0ULL,
                   .pcCnt = 0ULL,
                   .pathCnt = 0ULL,
                   .customCnt = 0ULL,
                   },
        .dynamicCutOffAddr = ~(0ULL),
        .dynamicFile_mutex = PTHREAD_MUTEX_INITIALIZER,

        .disableRandomization = true,
        .msanReportUMRS = false,
    };

    if (argc < 2) {
        usage(true);
    }

    for (;;) {
<<<<<<< HEAD
        c = getopt(argc, argv, "-?hqvVsuf:d:e:W:r:c:F:D:t:a:R:n:N:l:p:g:o:E:w:L:");
=======
        c = getopt(argc, argv, "-?hqvsuf:d:e:W:r:c:F:D:t:a:R:n:N:l:p:g:o:E:w:B:L:");
>>>>>>> 6606586b
        if (c < 0)
            break;

        switch (c) {
        case 'f':
            hfuzz.inputFile = optarg;
            break;
        case 'h':
        case '?':
            usage(true);
            break;
        case 'q':
            hfuzz.nullifyStdio = true;
            break;
        case 'v':
            hfuzz.useScreen = false;
            break;
        case 's':
            hfuzz.fuzzStdin = true;
            break;
        case 'u':
            hfuzz.saveUnique = true;
            break;
        case 'V':
            hfuzz.useVerifier = true;
            break;
        case 'd':
            ll = atoi(optarg);
            break;
        case 'e':
            hfuzz.fileExtn = optarg;
            break;
        case 'W':
            hfuzz.workDir = optarg;
            break;
        case 'r':
            hfuzz.flipRate = strtod(optarg, NULL);
            break;
        case 'c':
            hfuzz.externalCommand = optarg;
            break;
        case 'F':
            hfuzz.maxFileSz = strtoul(optarg, NULL, 0);
            break;
        case 'D':
            switch (optarg[0]) {
            case 'i':
                hfuzz.dynFileMethod |= _HF_DYNFILE_INSTR_COUNT;
                break;
            case 'b':
                hfuzz.dynFileMethod |= _HF_DYNFILE_BRANCH_COUNT;
                break;
            case 'p':
                hfuzz.dynFileMethod |= _HF_DYNFILE_UNIQUE_BLOCK_COUNT;
                break;
            case 'e':
                hfuzz.dynFileMethod |= _HF_DYNFILE_UNIQUE_EDGE_COUNT;
                break;
            case 'f':
                hfuzz.dynFileMethod |= _HF_DYNFILE_CUSTOM;
                break;
            default:
                LOGMSG(l_ERROR, "Unknown -D mode");
                usage(false);
                break;
            }
            break;
        case 't':
            hfuzz.tmOut = atol(optarg);
            break;
        case 'a':
            hfuzz.ignoreAddr = (void *)strtoul(optarg, NULL, 0);
            break;
        case 'R':
            hfuzz.reportFile = optarg;
            break;
        case 'n':
            hfuzz.threadsMax = atol(optarg);
            break;
        case 'N':
            hfuzz.mutationsMax = atol(optarg);
            break;
        case 'l':
            hfuzz.asLimit = strtoull(optarg, NULL, 0);
            break;
        case 'p':
            hfuzz.pid = atoi(optarg);
            break;
        case 'o':
            hfuzz.dynamicCutOffAddr = strtoull(optarg, NULL, 0);
            break;
        case 'E':
            for (size_t i = 0; i < ARRAYSIZE(hfuzz.envs); i++) {
                if (hfuzz.envs[i] == NULL) {
                    hfuzz.envs[i] = optarg;
                    break;
                }
            }
            break;
        case 'w':
            hfuzz.dictionaryFile = optarg;
            break;
        case 'B':
            hfuzz.blacklistFile = optarg;
            break;
        case 'L':
            switch (optarg[0]) {
            case 'R':
                hfuzz.disableRandomization = false;
                break;
            case 'U':
                hfuzz.msanReportUMRS = true;
                break;
            default:
                LOGMSG(l_ERROR, "Unknown -L switch");
                usage(false);
            }
        default:
            break;
        }
    }
    hfuzz.cmdline = &argv[optind];

    log_setMinLevel(ll);

    if (hfuzz.dynamicFileBestSz > hfuzz.maxFileSz) {
        LOGMSG(l_FATAL,
               "Initial dynamic file size cannot be larger than maximum file size (%zu > %zu)",
               hfuzz.dynamicFileBestSz, hfuzz.maxFileSz);
    }

    if ((hfuzz.dynamicFileBest = malloc(hfuzz.maxFileSz)) == NULL) {
        LOGMSG(l_FATAL, "malloc(%zu) failed", hfuzz.maxFileSz);
    }

    if (!hfuzz.cmdline[0]) {
        LOGMSG(l_FATAL, "Please specify a binary to fuzz");
        usage(false);
    }

    if (!hfuzz.fuzzStdin && !checkFor_FILE_PLACEHOLDER(hfuzz.cmdline)) {
        LOGMSG(l_FATAL,
               "You must specify '" _HF_FILE_PLACEHOLDER
               "' when the -s (stdin fuzzing) option is not set");
        usage(false);
    }

    if (strchr(hfuzz.fileExtn, '/')) {
        LOGMSG(l_FATAL, "The file extension contains the '/' character: '%s'", hfuzz.fileExtn);
        usage(false);
    }

    if (hfuzz.pid > 0) {
        LOGMSG(l_INFO, "PID=%d specified, lowering maximum number of concurrent threads to 1",
               hfuzz.pid);
        hfuzz.threadsMax = 1;
    }

    LOGMSG(l_INFO,
           "debugLevel: %d, inputFile '%s', nullifyStdio: %d, fuzzStdin: %d, saveUnique: %d, flipRate: %lf, "
           "externalCommand: '%s', tmOut: %ld, mutationsMax: %ld, threadsMax: %ld, fileExtn '%s', ignoreAddr: %p, "
           "memoryLimit: %llu (MiB), fuzzExe: '%s', fuzzedPid: %d",
           ll, hfuzz.inputFile, hfuzz.nullifyStdio ? 1 : 0,
           hfuzz.fuzzStdin ? 1 : 0, hfuzz.saveUnique ? 1 : 0,
           hfuzz.flipRate,
           hfuzz.externalCommand == NULL ? "NULL" : hfuzz.externalCommand,
           hfuzz.tmOut, hfuzz.mutationsMax, hfuzz.threadsMax,
           hfuzz.fileExtn, hfuzz.ignoreAddr, hfuzz.asLimit, hfuzz.cmdline[0], hfuzz.pid);

    if (!files_init(&hfuzz)) {
        LOGMSG(l_FATAL, "Couldn't load input files");
        exit(EXIT_FAILURE);
    }

    if (hfuzz.dictionaryFile && (files_parseDictionary(&hfuzz) == false)) {
        LOGMSG(l_FATAL, "Couldn't parse dictionary file ('%s')", hfuzz.dictionaryFile);
    }

    if (hfuzz.blacklistFile && (files_parseBlacklist(&hfuzz) == false)) {
        LOGMSG(l_FATAL, "Couldn't parse stackhash blacklist file ('%s')", hfuzz.blacklistFile);
    }

    /*
     * So far so good
     */
    fuzz_main(&hfuzz);

    abort();                    /* NOTREACHED */
    return EXIT_SUCCESS;
}<|MERGE_RESOLUTION|>--- conflicted
+++ resolved
@@ -198,11 +198,7 @@
     }
 
     for (;;) {
-<<<<<<< HEAD
-        c = getopt(argc, argv, "-?hqvVsuf:d:e:W:r:c:F:D:t:a:R:n:N:l:p:g:o:E:w:L:");
-=======
-        c = getopt(argc, argv, "-?hqvsuf:d:e:W:r:c:F:D:t:a:R:n:N:l:p:g:o:E:w:B:L:");
->>>>>>> 6606586b
+        c = getopt(argc, argv, "-?hqvVsuf:d:e:W:r:c:F:D:t:a:R:n:N:l:p:g:o:E:w:B:L:");
         if (c < 0)
             break;
 
