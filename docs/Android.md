# Android Platform #

Honggfuzz (as of version 0.6) supports Android OS (NDK cross-compilation) using both ptrace() API and POSIX signals interface. When ptrace() API is enabled, honggfuzz's engine prevents monitored signals from reaching the debugger (no logcat backtraces & tombstones), since the fuzzer's runtime analysis was affected.

## Requirements ##

  * [Android NDK](https://developer.android.com/ndk/index.html): User has to manually install NDK and set environment PATH
  * [libunwind](http://www.nongnu.org/libunwind/download.html): In case of first build an upstream git fork is executed followed by required patches
  * [capstone](http://www.capstone-engine.org/download.html): In case of first build an upstream git fork is executed
  
| **Dependency** | **Last Tested Version** |
|:-------|:-----------|
| **Android NDK** | r10e with Android API 21 (Lollipop) |
| **libunwind** | upstream master commit [396b6c7] |
| **capstone** | upstream master commit[0793345] | 

## Compatibility list ##

It has been tested under the following CPU architectures:

| **ABI** | **Status** |
|:-------|:-----------|
| **armeabi** | ptrace() API & POSIX signal interface |
| **armeabi-v7a** | ptrace() API & POSIX signal interface |
| **arm64-v8a** | ptrace() API & POSIX signal interface `*`|
| **x86** | ptrace() API & POSIX signal interface |
<<<<<<< HEAD
| **x86_64** | ptrace() API & POSIX signal interface |
=======
| **x86_64** | POSIX signal interface (ptrace API & capstone work, although libunwind does not) |
>>>>>>> bb9fdb18

_`*`) libunwind fails to extract frames if fuzzing target is 32bit. Prefer a 32bit build for such targets._

## Cross-Compiling ##
## Dependencies ##

Helper bash scripts are present to automate capstone & libunwind builds for target CPU in case of ptrace() API interface being used. From project root directory execute the following to compile the two libraries for the matching architecture:

  * third_party/android/scripts/compile-libunwind.sh third_party/android/libunwind \<arch\>
  * third_party/android/scripts/compile-capstone.sh third_party/android/capstone \<arch\>
  
Were \<arch\>:

  * "arm": For armeabi & armeabi-v7a
  * "arm64": For arm64-v8a*
  * "x86"
  * "x86_64"

For example in case of arm:

```
$ third_party/android/scripts/compile-libunwind.sh third_party/android/libunwind arm
[!] libunwind not found. Fetching a fresh copy
Cloning into 'third_party/android/libunwind'...
remote: Counting objects: 14860, done.
remote: Compressing objects: 100% (3855/3855), done.
remote: Total 14860 (delta 10932), reused 14860 (delta 10932)
Receiving objects: 100% (14860/14860), 3.46 MiB | 856.00 KiB/s, done.
Resolving deltas: 100% (10932/10932), done.
Checking connectivity... done.
patching file src/ptrace/_UPT_access_reg.c
patching file src/ptrace/_UPT_access_fpreg.c
...
[*] 'arm' libunwind  available at 'third_party/android/libunwind/arm'
```
```
$ [!] capstone not found. Fetching a fresh copy
Cloning into 'third_party/android/capstone'...
remote: Counting objects: 16981, done.
remote: Compressing objects: 100% (39/39), done.
remote: Total 16981 (delta 18), reused 0 (delta 0), pack-reused 16942
Receiving objects: 100% (16981/16981), 26.18 MiB | 1.24 MiB/s, done.
Resolving deltas: 100% (12223/12223), done.
Checking connectivity... done.
...
  GEN     capstone.pc
[*] 'arm' libcapstone  available at 'third_party/android/capstone/arm'
```

## Honggfuzz ##

| **Flags** | **Allowed Values** | 
|:-------|:-----------|
| **ANDROID_DEBUG_ENABLED** | true, false (default: false) |
| **ANDROID_APP_ABI** | armeabi, armeabi-v7a, arm64-v8a, x86, x86_64 (default: armeabi-v7a) |
| **ANDROID_WITH_PTRACE** | true, false (default: true) `1`|
| **ANDROID_API** | android-21, android-22, ... (default: android-21) `2` |

_`1`) in case of false, POSIX signals interface is used instead of PTRACE API_

_`2`) Due to getdelim() only APIs >= 21 are supported_

After compiling the dependencies (ptrace() API only), from project's root directory execute make with android PHONY to cross-compile.

For example in case of ptrace() API for armeabi-v7a:

```
$ make -B android ANDROID_APP_ABI=armeabi-v7a
ndk-build NDK_PROJECT_PATH=. APP_BUILD_SCRIPT=./android/Android.mk \
			APP_PLATFORM=android-21 APP_ABI=armeabi-v7a 
********************************************************************
Android PTRACE build: Will prevent debuggerd from processing crashes
********************************************************************
make[1]: Entering directory `/Users/anestisb/Tools/Fuzzers/honggfuzz'
[armeabi-v7a] Compile thumb  : honggfuzz <= honggfuzz.c
[armeabi-v7a] Compile thumb  : honggfuzz <= log.c
[armeabi-v7a] Compile thumb  : honggfuzz <= files.c
[armeabi-v7a] Compile thumb  : honggfuzz <= fuzz.c
[armeabi-v7a] Compile thumb  : honggfuzz <= report.c
[armeabi-v7a] Compile thumb  : honggfuzz <= mangle.c
[armeabi-v7a] Compile thumb  : honggfuzz <= util.c
[armeabi-v7a] Compile thumb  : honggfuzz <= arch.c
[armeabi-v7a] Compile thumb  : honggfuzz <= ptrace_utils.c
[armeabi-v7a] Compile thumb  : honggfuzz <= perf.c
[armeabi-v7a] Compile thumb  : honggfuzz <= unwind.c
[armeabi-v7a] Executable     : honggfuzz
[armeabi-v7a] Install        : honggfuzz => libs/armeabi-v7a/honggfuzz
make[1]: Leaving directory `/Users/anestisb/Tools/Fuzzers/honggfuzz'
```<|MERGE_RESOLUTION|>--- conflicted
+++ resolved
@@ -24,11 +24,7 @@
 | **armeabi-v7a** | ptrace() API & POSIX signal interface |
 | **arm64-v8a** | ptrace() API & POSIX signal interface `*`|
 | **x86** | ptrace() API & POSIX signal interface |
-<<<<<<< HEAD
-| **x86_64** | ptrace() API & POSIX signal interface |
-=======
 | **x86_64** | POSIX signal interface (ptrace API & capstone work, although libunwind does not) |
->>>>>>> bb9fdb18
 
 _`*`) libunwind fails to extract frames if fuzzing target is 32bit. Prefer a 32bit build for such targets._
 
